--- conflicted
+++ resolved
@@ -30,33 +30,7 @@
 /**
  * Represents a base for all LR(k) parsers
  */
-<<<<<<< HEAD
 public abstract class LRkParser extends BaseLRParser implements IContextProvider {
-=======
-public abstract class LRkParser extends BaseLRParser {
-    /**
-     * Initial size of the stack
-     */
-    protected static final int INIT_STACK_SIZE = 128;
-
-    /**
-     * The simulator for LR(k) parsers used for error recovery
-     */
-    private class Simulator extends LRkSimulator {
-        /**
-         * Initializes a new simulator based on the given LR(k) parser
-         */
-        public Simulator() {
-            this.parserAutomaton = LRkParser.this.parserAutomaton;
-            this.parserVariables = LRkParser.this.parserVariables;
-            this.input = LRkParser.this.input;
-            this.stack = Arrays.copyOf(LRkParser.this.stack, INIT_STACK_SIZE);
-            this.stack = new int[INIT_STACK_SIZE];
-            this.head = LRkParser.this.head;
-        }
-    }
-
->>>>>>> b9375bad
     /**
      * The parser's automaton
      */
@@ -85,14 +59,8 @@
      */
     protected LRkParser(LRkAutomaton automaton, Symbol[] variables, Symbol[] virtuals, SemanticAction[] actions, ILexer lexer) {
         super(variables, virtuals, actions, lexer);
-<<<<<<< HEAD
         this.automaton = automaton;
-        this.builder = new LRkASTBuilder(MAX_STACK_SIZE, lexer.getOutput(), parserVariables, parserVirtuals);
-=======
-        this.parserAutomaton = automaton;
-        this.input = new RewindableTokenStream(lexer);
         this.builder = new LRkASTBuilder(lexer.getOutput(), parserVariables, parserVirtuals);
->>>>>>> b9375bad
     }
 
     /**
@@ -116,14 +84,9 @@
      * @return A ParseResult object containing the data about the result
      */
     public ParseResult parse() {
-<<<<<<< HEAD
-        stack = new int[MAX_STACK_SIZE];
+        stack = new int[INIT_STACK_SIZE];
         head = 0;
         Token nextToken = lexer.getNextToken(null);
-=======
-        this.stack = new int[INIT_STACK_SIZE];
-        Token nextToken = input.getNextToken();
->>>>>>> b9375bad
         while (true) {
             char action = parseOnToken(nextToken);
             if (action == LRAction.CODE_SHIFT) {
@@ -158,16 +121,11 @@
                 LRProduction production = automaton.getProduction(action.getData());
                 head -= production.getReductionLength();
                 reduce(production);
-<<<<<<< HEAD
                 action = automaton.getAction(stack[head], parserVariables.get(production.getHead()).getID());
-                stack[++head] = action.getData();
-=======
-                action = parserAutomaton.getAction(stack[head], parserVariables.get(production.getHead()).getID());
                 head++;
                 if (head == stack.length)
                     stack = Arrays.copyOf(stack, stack.length + INIT_STACK_SIZE);
                 stack[head] = action.getData();
->>>>>>> b9375bad
                 continue;
             }
             return action.getCode();
