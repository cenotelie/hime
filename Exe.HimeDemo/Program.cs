--- conflicted
+++ resolved
@@ -1,37 +1,33 @@
-/**********************************************************************
-* Copyright (c) 2013 Laurent Wouters and others
-* This program is free software: you can redistribute it and/or modify
-* it under the terms of the GNU Lesser General Public License as
-* published by the Free Software Foundation, either version 3
-* of the License, or (at your option) any later version.
-* 
-* This program is distributed in the hope that it will be useful,
-* but WITHOUT ANY WARRANTY; without even the implied warranty of
-* MERCHANTABILITY or FITNESS FOR A PARTICULAR PURPOSE.  See the
-* GNU Lesser General Public License for more details.
-* 
-* You should have received a copy of the GNU Lesser General
-* Public License along with this program.
-* If not, see <http://www.gnu.org/licenses/>.
-* 
-* Contributors:
-*     Laurent Wouters - lwouters@xowl.org
-**********************************************************************/
-
-using Hime.Demo.Tasks;
-
-namespace Hime.Demo
-{
-    public class Program
-    {
-        static void Main()
-        {
-<<<<<<< HEAD
-            IExecutable executable = new ParseGrammar();
-=======
-            IExecutable executable = new ParseTest("EBNF");
->>>>>>> 34e345c4
-            executable.Execute();
-        }
-    }
-}
+/**********************************************************************
+* Copyright (c) 2013 Laurent Wouters and others
+* This program is free software: you can redistribute it and/or modify
+* it under the terms of the GNU Lesser General Public License as
+* published by the Free Software Foundation, either version 3
+* of the License, or (at your option) any later version.
+* 
+* This program is distributed in the hope that it will be useful,
+* but WITHOUT ANY WARRANTY; without even the implied warranty of
+* MERCHANTABILITY or FITNESS FOR A PARTICULAR PURPOSE.  See the
+* GNU Lesser General Public License for more details.
+* 
+* You should have received a copy of the GNU Lesser General
+* Public License along with this program.
+* If not, see <http://www.gnu.org/licenses/>.
+* 
+* Contributors:
+*     Laurent Wouters - lwouters@xowl.org
+**********************************************************************/
+
+using Hime.Demo.Tasks;
+
+namespace Hime.Demo
+{
+    public class Program
+    {
+        static void Main()
+        {
+            IExecutable executable = new ParseTest("EBNF");
+            executable.Execute();
+        }
+    }
+}