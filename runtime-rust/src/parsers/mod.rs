/*******************************************************************************
 * Copyright (c) 2017 Association Cénotélie (cenotelie.fr)
 * This program is free software: you can redistribute it and/or modify
 * it under the terms of the GNU Lesser General Public License as
 * published by the Free Software Foundation, either version 3
 * of the License, or (at your option) any later version.
 *
 * This program is distributed in the hope that it will be useful,
 * but WITHOUT ANY WARRANTY; without even the implied warranty of
 * MERCHANTABILITY or FITNESS FOR A PARTICULAR PURPOSE.  See the
 * GNU Lesser General Public License for more details.
 *
 * You should have received a copy of the GNU Lesser General
 * Public License along with this program.
 * If not, see <http://www.gnu.org/licenses/>.
 ******************************************************************************/

//! Module for parsers API

pub mod lrk;
pub mod rnglr;
pub mod subtree;

use crate::lexers::ContextProvider;
use crate::symbols::Symbol;
use crate::utils::bin::*;

/// The maximum number of errors
pub const MAX_ERROR_COUNT: usize = 100;

/// Represents a tree action for an AST node
pub type TreeAction = u16;

/// Keep the node as is
pub const TREE_ACTION_NONE: TreeAction = 0;
/// Replace the node by its children
pub const TREE_ACTION_REPLACE_BY_CHILDREN: TreeAction = 1;
/// Drop the node and all its descendants
pub const TREE_ACTION_DROP: TreeAction = 2;
/// Promote the node, i.e. replace its parent with it and insert its children where it was
pub const TREE_ACTION_PROMOTE: TreeAction = 3;
/// Replace the node by epsilon
pub const TREE_ACTION_REPLACE_BY_EPSILON: TreeAction = 4;

/// Represent an op-code for a LR production
/// An op-code can be either an instruction or raw data
pub type LROpCode = u16;

/// Pop an AST from the stack
pub const LR_OP_CODE_BASE_POP_STACK: LROpCode = 0;
/// Add a virtual symbol
pub const LR_OP_CODE_BASE_ADD_VIRTUAL: LROpCode = 1 << 2;
/// Execute a semantic action
pub const LR_OP_CODE_BASE_SEMANTIC_ACTION: LROpCode = 1 << 3;
/// Add a null variable
/// This can be found only in RNGLR productions
pub const LR_OP_CODE_BASE_ADD_NULLABLE_VARIABLE: LROpCode = 1 << 4;

/// Gets the base LR op-code
pub fn get_op_code_base(op_code: LROpCode) -> LROpCode {
    op_code & 0xFFFC
}

/// Gets the tree action encoded in the specified LR op-code
pub fn get_op_code_tree_action(op_code: LROpCode) -> TreeAction {
    op_code & 0x0003
}

/// Represents an action in a LR parser
pub type LRActionCode = u16;

/// No possible action => Error
pub const LR_ACTION_CODE_NONE: LRActionCode = 0;
/// Apply a reduction
pub const LR_ACTION_CODE_REDUCE: LRActionCode = 1;
/// Shift to another state
pub const LR_ACTION_CODE_SHIFT: LRActionCode = 2;
/// Accept the input
pub const LR_ACTION_CODE_ACCEPT: LRActionCode = 3;

/// A cell in a column map for non-cached identifiers
#[derive(Copy, Clone)]
struct LRColumnMapCell {
    /// The symbol identifier
    identifier: u16,
    /// The column in the LR table
    column: u16
}

/// Represent a map from symbols' IDs to the index of their corresponding column in an LR table.
/// It is optimized for IDs from 0x0000 to 0x01FF (the first 512 symbols) with hope they are the most frequent.
struct LRColumnMap {
    /// The cache for Ids from 0x0000 to 0x01FF
    cache: [u16; 512],
    /// Mapping for the other symbols
    others: Vec<LRColumnMapCell>
}

impl LRColumnMap {
    /// Creates and loads a new column map
    pub fn new(data: &[u8], offset: usize, column_count: usize) -> LRColumnMap {
        let mut result = LRColumnMap {
            cache: [0; 512],
            others: Vec::new()
        };
        for i in 0..column_count {
            let index = offset + i * 2;
            let identifier = read_u16(data, index);
            result.add(i as u16, identifier);
        }
        result
    }

    /// Adds a new mapping to the map
    fn add(&mut self, column: u16, identifier: u16) {
        if identifier <= 0x1FF {
            self.cache[identifier as usize] = column;
        } else {
            self.others.push(LRColumnMapCell { identifier, column });
        }
    }

    /// Gets the column for the specified symbol identifier
    pub fn get(&self, identifier: u32) -> u16 {
        if identifier <= 0x01FF {
            self.cache[identifier as usize]
        } else {
            for i in 0..self.others.len() {
                if u32::from(self.others[i].identifier) == identifier {
                    return self.others[i].column;
                }
            }
            0
        }
    }
}

/// Represents a context opening by a transition from a state
#[derive(Copy, Clone)]
struct LRContextOpening {
    /// The identifier of the symbol on the transition
    identifier: u16,
    /// The context being opened
    context: u16
}

/// Represents the contexts opening by transitions from a state
#[derive(Default)]
pub struct LRContexts {
    /// The contexts, if any
    openings: Option<Vec<LRContextOpening>>
}

impl LRContexts {
    /// Initializes empty contexts
    pub fn new() -> LRContexts {
        LRContexts { openings: None }
    }

    /// Registers a new context
    pub fn add(&mut self, identifier: u16, context: u16) {
        match self.openings {
            None => {
                let mut content = Vec::new();
                content.push(LRContextOpening {
                    identifier,
                    context
                });
                self.openings = Some(content);
            }
            Some(ref mut data) => {
                data.push(LRContextOpening {
                    identifier,
                    context
                });
            }
        }
    }

    /// Gets whether the specified context opens by a transition using the specified terminal ID
    pub fn opens(&self, terminal_id: u32, context: u16) -> bool {
        match self.openings {
            None => false,
            Some(ref data) => {
                for x in data.iter() {
                    if u32::from(x.identifier) == terminal_id && x.context == context {
                        return true;
                    }
                }
                false
            }
        }
    }
}

/// Represents a LR action in a LR parse table
#[derive(Copy, Clone)]
pub struct LRAction<'a> {
    /// The automaton table
    table: &'a [u16],
    /// The offset of this state within the table
    offset: usize
}

impl<'a> LRAction<'a> {
    /// Gets the action code
    pub fn get_code(&self) -> LRActionCode {
        self.table[self.offset]
    }

    /// Gets the data associated with the action
    /// If the code is Reduce, it is the index of the LRProduction
    /// If the code is Shift, it is the index of the next state
    pub fn get_data(&self) -> u16 {
        self.table[self.offset + 1]
    }
}

/// Represents a rule's production in a LR parser
/// The binary representation of a LR Production is as follow:
/// --- header
/// u16: head's index
/// u8: 1=replace, 0=nothing
/// u8: reduction length
/// u8: bytecode length in number of op-code
/// --- production's bytecode
/// array of LROpCode
pub struct LRProduction {
    /// Index of the rule's head in the parser's array of variables
    pub head: usize,
    /// Action of the rule's head (replace or not)
    pub head_action: TreeAction,
    /// Size of the rule's body by only counting terminals and variables
    pub reduction_length: usize,
    /// Bytecode for the rule's production
    pub bytecode: Vec<LROpCode>
}

impl LRProduction {
    /// Creates and loads a production
    pub fn new(data: &[u8], index: &mut usize) -> LRProduction {
        let head = read_u16(data, *index) as usize;
        *index += 2;
        let head_action = u16::from(data[*index]);
        *index += 1;
        let reduction_length = data[*index] as usize;
        *index += 1;
        let bytecode_length = data[*index] as usize;
        *index += 1;
        let mut bytecode = Vec::with_capacity(bytecode_length);
        for i in 0..bytecode_length {
            bytecode.push(read_u16(data, *index + i * 2));
        }
        *index += bytecode_length * 2;
        LRProduction {
            head,
            head_action,
            reduction_length,
            bytecode
        }
    }
}

/// Container for the expected terminals for a LR state
#[derive(Default)]
pub struct LRExpected {
    /// The terminals expected for shift actions
    pub shifts: Vec<Symbol>,
    /// The terminals expected for reduction actions
    pub reductions: Vec<Symbol>
}

impl LRExpected {
    /// Initializes this container
    pub fn new() -> LRExpected {
        LRExpected {
            shifts: Vec::new(),
            reductions: Vec::new()
        }
    }

    /// Adds the specified terminal as expected on a shift action
    /// If the terminal is already added to the reduction collection it is removed from it.
    pub fn add_unique_shift(&mut self, terminal: Symbol) {
        let position = self.reductions.iter().position(|x| *x == terminal);
<<<<<<< HEAD
        if let Some(p) = position {
            self.reductions.remove(p);
=======
        if let Some(index) = position {
            self.reductions.remove(index);
>>>>>>> aa1db6b0
        }
        if !self.shifts.contains(&terminal) {
            self.shifts.push(terminal);
        }
    }

    /// Adds the specified terminal as expected on a reduction action
    /// If the terminal is in the shift collection, nothing happens.
    pub fn add_unique_reduction(&mut self, terminal: Symbol) {
        if !self.shifts.contains(&terminal) && !self.reductions.contains(&terminal) {
            self.reductions.push(terminal);
        }
    }
}

pub trait Parser {
    /// Parses the input
    fn parse(&mut self);
}<|MERGE_RESOLUTION|>--- conflicted
+++ resolved
@@ -283,13 +283,8 @@
     /// If the terminal is already added to the reduction collection it is removed from it.
     pub fn add_unique_shift(&mut self, terminal: Symbol) {
         let position = self.reductions.iter().position(|x| *x == terminal);
-<<<<<<< HEAD
-        if let Some(p) = position {
-            self.reductions.remove(p);
-=======
         if let Some(index) = position {
             self.reductions.remove(index);
->>>>>>> aa1db6b0
         }
         if !self.shifts.contains(&terminal) {
             self.shifts.push(terminal);
