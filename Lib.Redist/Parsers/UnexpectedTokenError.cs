﻿/*
 * Author: Laurent Wouters
 * Date: 14/09/2011
 * Time: 17:25
 * 
 */
using System.Text;
using System.Collections.Generic;
using System.Collections.ObjectModel;

namespace Hime.Redist.Parsers
{
    /// <summary>
    /// Represents an unexpected token error in a parser
    /// </summary>
    public sealed class UnexpectedTokenError : ParserError
    {
        /// <summary>
        /// Gets the unexpected token
        /// </summary>
        public SymbolToken UnexpectedToken { get; private set; }

        /// <summary>
        /// Gets a list of the expected terminals
        /// </summary>
        public List<SymbolTerminal> ExpectedTerminals { get; private set; }

		/// <summary>
        /// Initializes a new instance of the UnexpectedTokenError class with a token and an array of expected names
		/// </summary>
		/// <param name='token'>The unexpected token</param>
		/// <param name='expected'>The array of expected terminals</param>
        /// <param name="line">The line number of the token</param>
        /// <param name="column">The column number of the token</param>
<<<<<<< HEAD
        internal UnexpectedTokenError(SymbolToken token, List<SymbolTerminal> expected, int line, int column) : base(line, column)
=======
        internal UnexpectedTokenError(SymbolToken token, SymbolTerminal[] expected, int line, int column) : base(ParserErrorType.UnexpectedToken, line, column)
>>>>>>> 7c94d7ea
        {
            this.UnexpectedToken = token;
            this.ExpectedTerminals = expected;
            StringBuilder Builder = new StringBuilder("Unexpected token \"");
            Builder.Append(token.Value.ToString());
            Builder.Append("\"; expected: { ");
            for (int i = 0; i != expected.Count; i++)
            {
                if (i != 0) Builder.Append(", ");
                Builder.Append(expected[i].Name);
            }
            Builder.Append(" }");
            this.Message += Builder.ToString();
        }
    }
}<|MERGE_RESOLUTION|>--- conflicted
+++ resolved
@@ -1,55 +1,51 @@
-﻿/*
- * Author: Laurent Wouters
- * Date: 14/09/2011
- * Time: 17:25
- * 
- */
-using System.Text;
-using System.Collections.Generic;
-using System.Collections.ObjectModel;
-
-namespace Hime.Redist.Parsers
-{
-    /// <summary>
-    /// Represents an unexpected token error in a parser
-    /// </summary>
-    public sealed class UnexpectedTokenError : ParserError
-    {
-        /// <summary>
-        /// Gets the unexpected token
-        /// </summary>
-        public SymbolToken UnexpectedToken { get; private set; }
-
-        /// <summary>
-        /// Gets a list of the expected terminals
-        /// </summary>
-        public List<SymbolTerminal> ExpectedTerminals { get; private set; }
-
-		/// <summary>
-        /// Initializes a new instance of the UnexpectedTokenError class with a token and an array of expected names
-		/// </summary>
-		/// <param name='token'>The unexpected token</param>
-		/// <param name='expected'>The array of expected terminals</param>
-        /// <param name="line">The line number of the token</param>
-        /// <param name="column">The column number of the token</param>
-<<<<<<< HEAD
-        internal UnexpectedTokenError(SymbolToken token, List<SymbolTerminal> expected, int line, int column) : base(line, column)
-=======
-        internal UnexpectedTokenError(SymbolToken token, SymbolTerminal[] expected, int line, int column) : base(ParserErrorType.UnexpectedToken, line, column)
->>>>>>> 7c94d7ea
-        {
-            this.UnexpectedToken = token;
-            this.ExpectedTerminals = expected;
-            StringBuilder Builder = new StringBuilder("Unexpected token \"");
-            Builder.Append(token.Value.ToString());
-            Builder.Append("\"; expected: { ");
-            for (int i = 0; i != expected.Count; i++)
-            {
-                if (i != 0) Builder.Append(", ");
-                Builder.Append(expected[i].Name);
-            }
-            Builder.Append(" }");
-            this.Message += Builder.ToString();
-        }
-    }
+﻿/*
+ * Author: Laurent Wouters
+ * Date: 14/09/2011
+ * Time: 17:25
+ * 
+ */
+using System.Text;
+using System.Collections.Generic;
+using System.Collections.ObjectModel;
+
+namespace Hime.Redist.Parsers
+{
+    /// <summary>
+    /// Represents an unexpected token error in a parser
+    /// </summary>
+    public sealed class UnexpectedTokenError : ParserError
+    {
+        /// <summary>
+        /// Gets the unexpected token
+        /// </summary>
+        public SymbolToken UnexpectedToken { get; private set; }
+
+        /// <summary>
+        /// Gets a list of the expected terminals
+        /// </summary>
+        public List<SymbolTerminal> ExpectedTerminals { get; private set; }
+
+		/// <summary>
+        /// Initializes a new instance of the UnexpectedTokenError class with a token and an array of expected names
+		/// </summary>
+		/// <param name='token'>The unexpected token</param>
+		/// <param name='expected'>The array of expected terminals</param>
+        /// <param name="line">The line number of the token</param>
+        /// <param name="column">The column number of the token</param>
+        internal UnexpectedTokenError(SymbolToken token, List<SymbolTerminal> expected, int line, int column) : base(ParserErrorType.UnexpectedToken, line, column)
+        {
+            this.UnexpectedToken = token;
+            this.ExpectedTerminals = expected;
+            StringBuilder Builder = new StringBuilder("Unexpected token \"");
+            Builder.Append(token.Value.ToString());
+            Builder.Append("\"; expected: { ");
+            for (int i = 0; i != expected.Count; i++)
+            {
+                if (i != 0) Builder.Append(", ");
+                Builder.Append(expected[i].Name);
+            }
+            Builder.Append(" }");
+            this.Message += Builder.ToString();
+        }
+    }
 }